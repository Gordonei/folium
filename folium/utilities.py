# -*- coding: utf-8 -*-
'''
Utilities
-------

Utility module for Folium helper functions.

'''

from __future__ import print_function
from __future__ import division
import math
import pandas as pd
import numpy as np
from jinja2 import Environment, PackageLoader, Template


def get_templates():
    '''Get Jinja templates'''
    return Environment(loader=PackageLoader('folium', 'templates'))


def popup_render(popup_temp, mark_name, count, popup, popup_on=True):
    '''Popup renderer'''
    if popup_on:
        popup = popup_temp.render({'pop_name': mark_name + str(count),
                                   'pop_txt': popup})
    else:
        popup = 'var no_pop = null;'
    return popup


def color_brewer(color_code):
    '''Generate a colorbrewer color scheme of length 'len', type 'scheme.
    Live examples can be seen at http://colorbrewer2.org/'''

    schemes = {'BuGn': ['#EDF8FB', '#CCECE6', '#CCECE6', '#66C2A4', '#41AE76',
                        '#238B45', '#005824'],
               'BuPu': ['#EDF8FB', '#BFD3E6', '#9EBCDA', '#8C96C6', '#8C6BB1',
                        '#88419D', '#6E016B'],
               'GnBu': ['#F0F9E8', '#CCEBC5', '#A8DDB5', '#7BCCC4', '#4EB3D3',
                        '#2B8CBE', '#08589E'],
               'OrRd': ['#FEF0D9', '#FDD49E', '#FDBB84', '#FC8D59', '#EF6548',
                        '#D7301F', '#990000'],
               'PuBu': ['#F1EEF6', '#D0D1E6', '#A6BDDB', '#74A9CF', '#3690C0',
                        '#0570B0', '#034E7B'],
               'PuBuGn': ['#F6EFF7', '#D0D1E6', '#A6BDDB', '#67A9CF', '#3690C0',
                          '#02818A', '#016450'],
               'PuRd': ['#F1EEF6', '#D4B9DA', '#C994C7', '#DF65B0', '#E7298A',
                        '#CE1256', '#91003F'],
               'RdPu': ['#FEEBE2', '#FCC5C0', '#FA9FB5', '#F768A1', '#DD3497',
                        '#AE017E', '#7A0177'],
               'YlGn': ['#FFFFCC', '#D9F0A3', '#ADDD8E', '#78C679', '#41AB5D',
                        '#238443', '#005A32'],
               'YlGnBu': ['#FFFFCC', '#C7E9B4', '#7FCDBB', '#41B6C4', '#1D91C0',
                          '#225EA8', '#0C2C84'],
               'YlOrBr': ['#FFFFD4', '#FEE391', '#FEC44F', '#FE9929', '#EC7014',
                          '#CC4C02', '#8C2D04'],
               'YlOrRd': ['#FFFFB2', '#FED976', '#FEB24C', '#FD8D3C', '#FC4E2A',
                          '#E31A1C', '#B10026']}

    return schemes.get(color_code, None)


def transform_data(data):
    '''Transform Pandas DataFrame into JSON format

    Parameters
    ----------
    data: DataFrame or Series
        Pandas DataFrame or Series

    Returns
    -------
    JSON compatible dict

    Example
    -------
    >>>transform_data(df)

    '''

    def type_check(value):
        '''Type check values for JSON serialization. Native Python JSON
        serialization will not recognize some Numpy data types properly,
        so they must be explictly converted.'''
        if pd.isnull(value):
            return None
        elif (isinstance(value, pd.tslib.Timestamp) or
              isinstance(value, pd.Period)):
            return time.mktime(value.timetuple())
        elif isinstance(value, (int, np.integer)):
            return int(value)
        elif isinstance(value, (float, np.float_)):
            return float(value)
        elif isinstance(value, str):
            return str(value)
        else:
            return value

    if isinstance(data, pd.Series):
        json_data = [{type_check(x): type_check(y) for x, y in data.iteritems()}]
    elif isinstance(data, pd.DataFrame):
<<<<<<< HEAD
        json_data = [{type_check(y): type_check(z)
                     for x, y, z in data.itertuples()}]
=======
        json_data = [{type_check(y): type_check(z) for x, y, z in data.itertuples()}]

    return json_data


def split_six(series=None):
    '''Given a Pandas Series, get a domain of values from zero to the 90% quantile
    rounded to the nearest order-of-magnitude integer. For example, 2100 is rounded
    to 2000, 2790 to 3000.

    Parameters
    ----------
    series: Pandas series, default None

    Returns
    -------
    list

    '''

    def base(x):
        if x > 0:
            base = pow(10, math.floor(math.log10(x)))
            return round(x/base)*base
        else:
            return 0
>>>>>>> c563bae3

    quants = [0, 0.5, 0.75, 0.85, 0.9]
    return [base(series.quantile(x)) for x in quants]<|MERGE_RESOLUTION|>--- conflicted
+++ resolved
@@ -101,10 +101,6 @@
     if isinstance(data, pd.Series):
         json_data = [{type_check(x): type_check(y) for x, y in data.iteritems()}]
     elif isinstance(data, pd.DataFrame):
-<<<<<<< HEAD
-        json_data = [{type_check(y): type_check(z)
-                     for x, y, z in data.itertuples()}]
-=======
         json_data = [{type_check(y): type_check(z) for x, y, z in data.itertuples()}]
 
     return json_data
@@ -131,7 +127,6 @@
             return round(x/base)*base
         else:
             return 0
->>>>>>> c563bae3
 
     quants = [0, 0.5, 0.75, 0.85, 0.9]
     return [base(series.quantile(x)) for x in quants]